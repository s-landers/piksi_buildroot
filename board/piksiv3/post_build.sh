#!/bin/sh
set -e

if [ -z "$HW_CONFIG" ]; then
  echo "ERROR: HW_CONFIG is not set"
  exit 1
fi

echo "Installing firmware images for hardware configuration: $HW_CONFIG"

ROOTFS=$1
FIRMWARE_DIR_ROOTFS=$ROOTFS/lib/firmware
FIRMWARE_DIR=$BASE_DIR/../../firmware

<<<<<<< HEAD
(
  cd $FIRMWARE_DIR_ROOTFS
  ln -s piksi_firmware.elf rproc-1b000000.remoteproc-fw
)
=======
VERSION_DIR=$ROOTFS/uimage_ver
mkdir -p $VERSION_DIR
get_git_string_script="$(dirname "$0")"/get_git_string.sh
GIT_STRING=$($get_git_string_script)
TIMESTAMP=$(date +%s)
echo -n $GIT_STRING > $VERSION_DIR/name
echo -n $TIMESTAMP > $VERSION_DIR/timestamp
>>>>>>> ee098adc

# Create firmware directory in the rootfs
mkdir -p $FIRMWARE_DIR_ROOTFS

# Remove any existing firmware files
rm -f $FIRMWARE_DIR_ROOTFS/piksi_firmware.elf
rm -f $FIRMWARE_DIR_ROOTFS/piksi_fpga.bit

# Install the piksi_firmware and piksi_fpga images into the rootfs
if [ -e $FIRMWARE_DIR/$HW_CONFIG/piksi_firmware.elf ] && \
   [ -e $FIRMWARE_DIR/$HW_CONFIG/piksi_fpga.bit ]; then
  cp $FIRMWARE_DIR/$HW_CONFIG/piksi_firmware.elf $FIRMWARE_DIR_ROOTFS/piksi_firmware.elf
  cp $FIRMWARE_DIR/$HW_CONFIG/piksi_fpga.bit $FIRMWARE_DIR_ROOTFS/piksi_fpga.bit
else
  echo "*** NO FIRMWARE FILES FOUND, SKIPPING ***"
fi<|MERGE_RESOLUTION|>--- conflicted
+++ resolved
@@ -12,12 +12,6 @@
 FIRMWARE_DIR_ROOTFS=$ROOTFS/lib/firmware
 FIRMWARE_DIR=$BASE_DIR/../../firmware
 
-<<<<<<< HEAD
-(
-  cd $FIRMWARE_DIR_ROOTFS
-  ln -s piksi_firmware.elf rproc-1b000000.remoteproc-fw
-)
-=======
 VERSION_DIR=$ROOTFS/uimage_ver
 mkdir -p $VERSION_DIR
 get_git_string_script="$(dirname "$0")"/get_git_string.sh
@@ -25,7 +19,6 @@
 TIMESTAMP=$(date +%s)
 echo -n $GIT_STRING > $VERSION_DIR/name
 echo -n $TIMESTAMP > $VERSION_DIR/timestamp
->>>>>>> ee098adc
 
 # Create firmware directory in the rootfs
 mkdir -p $FIRMWARE_DIR_ROOTFS
@@ -39,6 +32,10 @@
    [ -e $FIRMWARE_DIR/$HW_CONFIG/piksi_fpga.bit ]; then
   cp $FIRMWARE_DIR/$HW_CONFIG/piksi_firmware.elf $FIRMWARE_DIR_ROOTFS/piksi_firmware.elf
   cp $FIRMWARE_DIR/$HW_CONFIG/piksi_fpga.bit $FIRMWARE_DIR_ROOTFS/piksi_fpga.bit
+  (
+    cd $FIRMWARE_DIR_ROOTFS
+    ln -s piksi_firmware.elf rproc-1b000000.remoteproc-fw
+  )
 else
   echo "*** NO FIRMWARE FILES FOUND, SKIPPING ***"
 fi