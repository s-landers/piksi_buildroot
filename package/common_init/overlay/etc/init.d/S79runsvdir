#!/bin/sh

svc_dir=/etc/sv
run_dir=/var/service

started_socket=/var/run/runit.socket

wait_runit_started()
{
  resp=$(socat -u "UNIX-LISTEN:$started_socket" STDOUT)
  echo "Runit start response: $resp" 

  rm -f "$started_socket"
}

do_start()
{
  mkdir -p $run_dir

<<<<<<< HEAD
=======
  # By runit convention, we link each service definition from
  #   `/etc/sv` to `/var/service` to enable (and launch) the service,
  #   at runtime a service can be disabled by removing it from
  #   `/var/service`.  Services are typically enabled in this fashion
  #   to allow a complete service definition (which is specified by
  #   several files in the service directory) to appear atomically.
>>>>>>> 5392370a
  find $svc_dir -type d -mindepth 1 -maxdepth 1 -exec basename {} \; | \
  while read -r svc; do
     ln -sf "$svc_dir/$svc" "$run_dir/$svc"
  done

  start-stop-daemon -p /var/run/runit.pid -m -b -a /bin/ash -S -- \
    -c "exec /etc/init.d/runsvdir-start"

  wait_runit_started
}

error_not_supported()
{
  echo "ERROR: $1 not supported" >&2
  exit 1
}

case "$1" in
  start)
    do_start
    ;;
  stop|restart|reload)
    error_not_supported "$1"
    ;;
  *)
    echo "Usage: $0 {start|stop|restart}"
    exit 1
esac

exit $?<|MERGE_RESOLUTION|>--- conflicted
+++ resolved
@@ -17,15 +17,12 @@
 {
   mkdir -p $run_dir
 
-<<<<<<< HEAD
-=======
   # By runit convention, we link each service definition from
   #   `/etc/sv` to `/var/service` to enable (and launch) the service,
   #   at runtime a service can be disabled by removing it from
   #   `/var/service`.  Services are typically enabled in this fashion
   #   to allow a complete service definition (which is specified by
   #   several files in the service directory) to appear atomically.
->>>>>>> 5392370a
   find $svc_dir -type d -mindepth 1 -maxdepth 1 -exec basename {} \; | \
   while read -r svc; do
      ln -sf "$svc_dir/$svc" "$run_dir/$svc"
