--- conflicted
+++ resolved
@@ -51,14 +51,8 @@
 
   struct reqrep_ctx_s *ctx = (struct reqrep_ctx_s *)context;
 
-<<<<<<< HEAD
   int result = pk_endpoint_receive(ctx->req_ept, req_read_cb, NULL);
   EXPECT_EQ(result, 0);
-=======
-  u8 req_value = 0;
-  ssize_t result = pk_endpoint_read(ctx->req_ept, &req_value, sizeof(req_value));
-  EXPECT_EQ(result, 1);
->>>>>>> 34663d37
   EXPECT_EQ(req_value, ctx->last_req);
   if (req_value == ctx->last_req) ctx->recvd++;
   if (ctx->recvd > 1) {
@@ -74,19 +68,9 @@
 
   struct reqrep_ctx_s *ctx = (struct reqrep_ctx_s *)context;
 
-<<<<<<< HEAD
   int result = pk_endpoint_receive(ctx->rep_ept, rep_read_cb, NULL);
   EXPECT_EQ(result, 0);
   result = pk_endpoint_send(ctx->rep_ept, &rep_value, sizeof(rep_value));
-=======
-  u8 rep_value = 0;
-  ssize_t result = pk_endpoint_read(ctx->rep_ept, &rep_value, sizeof(rep_value));
-
-  if (result == PKE_NOT_CONN) return;
-
-  EXPECT_EQ(result, 1);
-  result = (ssize_t)pk_endpoint_send(ctx->rep_ept, &rep_value, sizeof(rep_value));
->>>>>>> 34663d37
   EXPECT_EQ(result, 0);
 }
 
