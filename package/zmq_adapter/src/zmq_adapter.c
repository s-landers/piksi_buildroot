--- conflicted
+++ resolved
@@ -871,15 +871,12 @@
 
 void io_loop_start(int read_fd, int write_fd)
 {
-<<<<<<< HEAD
   debug_printf("read_fd %d write_fd %d zsock_mode %d\n",
                read_fd, write_fd, zsock_mode);
-=======
   if (nonblock) {
     int arg = O_NONBLOCK;
     fcntl(write_fd, F_SETFL, &arg);
   }
->>>>>>> acab803d
   switch (zsock_mode) {
     case ZSOCK_PUBSUB: {
 
