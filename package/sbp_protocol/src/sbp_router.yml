--- conflicted
+++ resolved
@@ -1,14 +1,3 @@
-<<<<<<< HEAD
-# This file is a variant the stock sbp_router.yml 
-# With it, the router sends the "best position" and "best velcity" estimates
-# through a new nav_daemon port before going to the external interfaces.
-# It can be used to allow a process like a loosely coupled INS filter
-# to intercept and transform the best GNSS position and velocity estimates 
-# they go on the wire
-# The key changes to the stock config are highlihged with the string **Smoothpose Change**
-
-=======
->>>>>>> 7df15222
 name: SBP_ROUTER
 ports:
   - name: SBP_PORT_FIRMWARE
